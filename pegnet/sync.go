--- conflicted
+++ resolved
@@ -58,11 +58,7 @@
 		for n.Sync.Synced < int32(heights.DirectoryBlock) {
 			current := n.Sync.Synced + 1
 			start := time.Now()
-<<<<<<< HEAD
-			hLog := log.WithFields(log.Fields{"height": current, "dheight": heights.DirectoryBlock, "hooks": len(n.hooks)})
-=======
 			hLog := pegdLog.WithFields(log.Fields{"height": current, "dheight": heights.DirectoryBlock, "hooks": len(n.hooks)})
->>>>>>> 861db41f
 			if ctx.Err() != nil {
 				return // ctx is cancelled
 			}
@@ -131,11 +127,7 @@
 			if current == int32(heights.DirectoryBlock) {
 				for i := range n.hooks {
 					select {
-<<<<<<< HEAD
-					case n.hooks[i] <- HookStruct{GradedBlock: block, Height: current}:
-=======
 					case n.hooks[i] <- PegnetdHook{GradedBlock: block, Height: current}:
->>>>>>> 861db41f
 					default:
 
 					}
