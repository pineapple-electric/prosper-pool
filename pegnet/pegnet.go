package pegnet

import (
	"github.com/jinzhu/gorm"

	"github.com/Factom-Asset-Tokens/factom"
	"github.com/FactomWyomingEntity/private-pool/config"
	"github.com/FactomWyomingEntity/private-pool/database"
	"github.com/pegnet/pegnet/modules/grader"
	log "github.com/sirupsen/logrus"
	"github.com/spf13/viper"
)

var (
	pegdLog = log.WithField("mod", "pegd")
)

var OPRChain = *factom.NewBytes32FromString("a642a8674f46696cc47fdb6b65f9c87b2a19c5ea8123b3d2f0c13b6f33a9d5ef")
var TransactionChain = *factom.NewBytes32FromString("cffce0f409ebba4ed236d49d89c70e4bd1f1367d86402a3363366683265a242d")
var PegnetActivation uint32 = 206421
var GradingV2Activation uint32 = 210330

// TransactionConversionActivation indicates when tx/conversions go live on mainnet.
// Target Activation Height is Oct 7, 2019 15 UTC
var TransactionConversionActivation uint32 = 213237

// Estimated to be Oct 14 2019, 15:00:00 UTC
var PEGPricingActivation uint32 = 214287

type Node struct {
	FactomClient *factom.Client
	config       *viper.Viper

	db   *database.SqlDatabase
	Sync *database.BlockSync

<<<<<<< HEAD
	hooks []chan<- HookStruct
=======
	hooks []chan<- PegnetdHook
>>>>>>> 861db41f
}

func NewPegnetNode(conf *viper.Viper, db *database.SqlDatabase) (*Node, error) {
	n := new(Node)
	n.FactomClient = FactomClientFromConfig(conf)
	n.config = conf
	n.db = db

	if sync, err := n.SelectSynced(); err != nil {
		if err == gorm.ErrRecordNotFound {
			n.Sync = new(database.BlockSync)
			n.Sync.Synced = int32(PegnetActivation)
			pegdLog.Debug("connected to a fresh database")
		} else {
			return nil, err
		}
	} else {
		n.Sync = sync
	}

	grader.InitLX()
	return n, nil
}

<<<<<<< HEAD
// HookStruct contains all the info (aside from assets) needed to make
// and opr for mining
type HookStruct struct {
=======
// PegnetdHook contains all the info (aside from assets) needed to make
// and opr for mining
type PegnetdHook struct {
>>>>>>> 861db41f
	Height      int32
	GradedBlock grader.GradedBlock
}

<<<<<<< HEAD
func (n *Node) GetHook() <-chan HookStruct {
	hook := make(chan HookStruct, 10)
=======
func (n *Node) GetHook() <-chan PegnetdHook {
	hook := make(chan PegnetdHook, 10)
>>>>>>> 861db41f
	n.AddHook(hook)
	return hook
}

// AddHook does not need to be thread safe, as it is called before
// the node is running
<<<<<<< HEAD
func (n *Node) AddHook(hook chan<- HookStruct) {
=======
func (n *Node) AddHook(hook chan<- PegnetdHook) {
>>>>>>> 861db41f
	n.hooks = append(n.hooks, hook)
}

func (n Node) SelectSynced() (*database.BlockSync, error) {
	var s database.BlockSync
	// TODO: Ensure this is max() equivalent
	dbErr := n.db.Order("synced desc").First(&s)
	return &s, dbErr.Error
}

func FactomClientFromConfig(conf *viper.Viper) *factom.Client {
	cl := factom.NewClient()
	cl.FactomdServer = conf.GetString(config.ConfigFactomdLocation)
	// We don't use walletd
	cl.WalletdServer = conf.GetString("http://localhost:8089/v2")

	return cl
}<|MERGE_RESOLUTION|>--- conflicted
+++ resolved
@@ -34,11 +34,7 @@
 	db   *database.SqlDatabase
 	Sync *database.BlockSync
 
-<<<<<<< HEAD
-	hooks []chan<- HookStruct
-=======
 	hooks []chan<- PegnetdHook
->>>>>>> 861db41f
 }
 
 func NewPegnetNode(conf *viper.Viper, db *database.SqlDatabase) (*Node, error) {
@@ -63,37 +59,22 @@
 	return n, nil
 }
 
-<<<<<<< HEAD
-// HookStruct contains all the info (aside from assets) needed to make
-// and opr for mining
-type HookStruct struct {
-=======
 // PegnetdHook contains all the info (aside from assets) needed to make
 // and opr for mining
 type PegnetdHook struct {
->>>>>>> 861db41f
 	Height      int32
 	GradedBlock grader.GradedBlock
 }
 
-<<<<<<< HEAD
-func (n *Node) GetHook() <-chan HookStruct {
-	hook := make(chan HookStruct, 10)
-=======
 func (n *Node) GetHook() <-chan PegnetdHook {
 	hook := make(chan PegnetdHook, 10)
->>>>>>> 861db41f
 	n.AddHook(hook)
 	return hook
 }
 
 // AddHook does not need to be thread safe, as it is called before
 // the node is running
-<<<<<<< HEAD
-func (n *Node) AddHook(hook chan<- HookStruct) {
-=======
 func (n *Node) AddHook(hook chan<- PegnetdHook) {
->>>>>>> 861db41f
 	n.hooks = append(n.hooks, hook)
 }
 
