package main

import (
	"bufio"
	"context"
	"fmt"
	"os"
	"path/filepath"
	"regexp"
	"runtime"
	"strings"
	"syscall"
	"time"

	"github.com/FactomWyomingEntity/private-pool/exit"
	"github.com/FactomWyomingEntity/private-pool/stratum"
	log "github.com/sirupsen/logrus"
	"github.com/spf13/cobra"
	"github.com/spf13/viper"

	"golang.org/x/crypto/ssh/terminal"
)

const (
	// Config Stuff
	ConfigHost           = "pool.host"
	ConfigNumGoRountines = "miner.threads"
	ConfigUserName       = "miner.username"
	ConfigMinerName      = "miner.minerid"
)

var rxEmail = regexp.MustCompile("^[a-zA-Z0-9.!#$%&'*+\\/=?^_`{|}~-]+@[a-zA-Z0-9](?:[a-zA-Z0-9-]{0,61}[a-zA-Z0-9])?(?:\\.[a-zA-Z0-9](?:[a-zA-Z0-9-]{0,61}[a-zA-Z0-9])?)*$")

func init() {
	rootCmd.Flags().StringP("config", "c", "", "config path location")

	// Should be set by the user
	rootCmd.Flags().StringP("user", "u", "", "Username to log into the mining pool")
	rootCmd.Flags().StringP("minerid", "m", GenerateMinerID(), "Minerid should be unique per mining machine")
	rootCmd.Flags().StringP("invitecode", "i", "", "Invite code for initial user registration")

	rootCmd.Flags().BoolP("password", "p", false, "Enable password prompt for user registration")

	// Defaults
	rootCmd.Flags().StringP("poolhost", "s", "localhost:1234", "URL to connect to the pool")
	rootCmd.Flags().IntP("miners", "t", runtime.NumCPU(), "Number of mining threads")
}

// Pool entry point
func main() {
	Execute()
}

// Execute is cobra's entry point
func Execute() {
	if err := rootCmd.Execute(); err != nil {
		os.Exit(1)
	}
}

var rootCmd = &cobra.Command{
	Use:               "prosper-miner",
	Short:             "Launch miner to communicate with the prosper mining pool.",
	PersistentPreRunE: OpenConfig,
	Run: func(cmd *cobra.Command, args []string) {
		ctx, cancel := context.WithCancel(context.Background())
		exit.GlobalExitHandler.AddCancel(cancel)
		keyboardReader := bufio.NewReader(os.Stdin)

		username, minerid := viper.GetString(ConfigUserName), viper.GetString(ConfigMinerName)

		password := ""

		promptForPassword, _ := cmd.Flags().GetBool("password")
		if promptForPassword {
			fmt.Print("Enter Password: ")
			bytePassword, err := terminal.ReadPassword(int(syscall.Stdin))
			if err != nil {
				log.Error("Problem with password parsing")
				return
			}
			password = strings.TrimSpace(string(bytePassword))

			fmt.Printf("\nConfirm Password: ")
			bytePasswordConfirmation, err := terminal.ReadPassword(int(syscall.Stdin))
			if err != nil {
				log.Error("Problem with password confirmation parsing")
				return
			}
			passwordConfirmation := strings.TrimSpace(string(bytePasswordConfirmation))
			fmt.Printf("\n")
			if strings.Compare(password, passwordConfirmation) != 0 {
				log.Error("Error: password doesn't match")
				return
			}
		}

		if len(username) > 254 || !rxEmail.MatchString(username) {
			log.Error("Username must be a valid email address")
			return
		}

		invitecode, _ := cmd.Flags().GetString("invitecode")

		// TODO: Add version number
		log.Infof("Initiated Prosper Miner")
		log.Infof("Username: %s, MinerID: %s", username, minerid)

		client, err := stratum.NewClient(username, minerid, password, invitecode, "0.0.1")
		if err != nil {
			panic(err)
		}

		exit.GlobalExitHandler.AddExit(func() error {
			return client.Close()
		})

<<<<<<< HEAD
		poolhost := viper.GetString(ConfigHost)

		err = client.Connect(poolhost)
=======
		err = client.Connect(viper.GetString(ConfigHost))
>>>>>>> 75d640b3
		if err != nil {
			panic(err)
		}

		client.Handshake()

		go func() {
			for {
				userCommand, _ := keyboardReader.ReadString('\n')
				words := strings.Fields(userCommand)
				if len(words) > 0 {
					switch words[0] {
					case "getopr":
						if len(words) > 1 {
							client.GetOPRHash(words[1])
						}
					case "suggesttarget":
						if len(words) > 1 {
							client.SuggestTarget(words[1])
						}
					default:
						fmt.Println("Client command not supported: ", words[0])
					}
				}
			}
		}()

		client.Listen(ctx)
	},
}

func OpenConfig(cmd *cobra.Command, args []string) error {
	configPath, _ := cmd.Flags().GetString("config")
	configCustom := true
	if configPath == "" {
		// TODO: Fix windows to be /Users/
		configPath = "$HOME/.prosper/prosper-miner.toml" // Default
		configCustom = false
	}

	path := os.ExpandEnv(configPath)

	dir := filepath.Dir(path)
	name := filepath.Base(path)
	viper.AddConfigPath(dir)

	ext := filepath.Ext(name)
	viper.SetConfigName(strings.TrimSuffix(name, ext))

	info, err := os.Stat(path)
	exists := info != nil && !os.IsNotExist(err)

	// Set default config values
	SetDefaults(cmd)

	// If it does not exist, and not user specified, we will make it
	if !exists && !configCustom {
		if u, _ := cmd.Flags().GetString("user"); u == "" {
			return fmt.Errorf("no config found, username MUST be specified with -u <username>")
		}

		log.Infof("Writing config to file at %s", path)
		// Make the config
		dir := filepath.Dir(path)
		err := os.MkdirAll(dir, 0777)
		if err != nil {
			return fmt.Errorf("failed to make config path: %s", err.Error())
		}

		err = viper.WriteConfigAs(path)
		if err != nil {
			return fmt.Errorf("failed to write config: %s", err.Error())
		}
	} else if !exists && configCustom {
		return fmt.Errorf("error loading custom config path: %s", err.Error())
	} else {
		log.Infof("Using existing config")
	}

	// Read the config
	return viper.ReadInConfig()
}

func SetDefaults(cmd *cobra.Command) {
	_ = viper.BindPFlag(ConfigHost, cmd.Flags().Lookup("poolhost"))
	_ = viper.BindPFlag(ConfigNumGoRountines, cmd.Flags().Lookup("miners"))
	_ = viper.BindPFlag(ConfigUserName, cmd.Flags().Lookup("user"))
	_ = viper.BindPFlag(ConfigMinerName, cmd.Flags().Lookup("minerid"))
}

// GenerateMinerID has to be random
func GenerateMinerID() string {
	return NewRandomName(time.Now().UnixNano()).Haikunate()
}<|MERGE_RESOLUTION|>--- conflicted
+++ resolved
@@ -115,13 +115,7 @@
 			return client.Close()
 		})
 
-<<<<<<< HEAD
-		poolhost := viper.GetString(ConfigHost)
-
-		err = client.Connect(poolhost)
-=======
 		err = client.Connect(viper.GetString(ConfigHost))
->>>>>>> 75d640b3
 		if err != nil {
 			panic(err)
 		}
