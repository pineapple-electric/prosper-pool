--- conflicted
+++ resolved
@@ -17,8 +17,6 @@
 	"github.com/spf13/viper"
 )
 
-
-
 type Server struct {
 	// miners is a map of miners to their session id
 	Miners     *MinerMap
@@ -30,8 +28,6 @@
 	JobID   string `json:"jobid"`
 	OPRHash string `json:"oprhash"`
 	OPR     opr.V2Content
-<<<<<<< HEAD
-=======
 }
 
 // JobIDFromHeight is just a standard function to get the jobid for a height.
@@ -39,7 +35,6 @@
 // function.
 func JobIDFromHeight(height int32) string {
 	return fmt.Sprintf("%d", height)
->>>>>>> 861db41f
 }
 
 func NewServer(conf *viper.Viper) (*Server, error) {
